from pandas import DataFrame, concat
from exdpn.data_preprocessing.data_preprocessing import basic_data_preprocessing
from pm4py.objects.petri_net.obj import PetriNet
from typing import Dict, List, Tuple

from exdpn.guards import ML_Technique # imports all guard classes
from exdpn.guards import Guard
from exdpn.data_preprocessing import data_preprocessing_evaluation 

from sklearn.metrics import f1_score


# idea: call Guard_Manager for each decision point to get the best possible guard model for either the default\
# machine learning techniques (all implemented) or the selected machine learning techniques

class Guard_Manager():
    def __init__(self, 
                 dataframe: DataFrame, 
                 numeric_attributes: List[str], 
                 ml_list: List[ML_Technique]) -> None:
        """Initializes all information needed for the calculation of the best guard for each decision point and /
<<<<<<< HEAD
        returns a dictionary with the list of all guards for each machine learning technique.
        Args:
            ml_list (List[ML_technique]): List of all machine learning techniques that should be evaluated
            numeric_attributes (List[str]): Convert numeric attributes to float
            dataframe (DataFrame): Dataset used to evaluate the guard        
=======
        returns a dictionary with the list of all guards for each machine learning technique
        Args: 
            ml_list (List[ML_Technique]): List of all machine learning techniques that should be evaluated, default is all \
                implemented techniques
            dataframe (DataFrame): Dataset used to evaluate the guard    
        Returns: 
            guards_List (Dict[str, Guard]): Returns a dictionary with all used machine learning techniques \
                mapped to the guards for the selected machine learning techniques       
>>>>>>> e6f1e8c4
        """
        
        # TODO: refactor data_preprocessing so that it does not do more than one thing
        # or does all the things

        # TODO: think about persistence of the encoders so that new unseen instances can still be encoded

        X_train, X_test, y_train, y_test = data_preprocessing_evaluation(dataframe, numeric_attributes)
        
        self.dataframe = dataframe
        self.numeric_attributes = numeric_attributes
        self.X_train = X_train
        self.X_test  = X_test
        self.y_train = y_train
        self.y_test  = y_test

        # create list of all needed machine learning techniques to evaluate the guards
        self.ml_list = ml_list
        self.guards_list = {technique: [technique.value(), technique.value()] for technique in self.ml_list}
        self.guards_results = None

<<<<<<< HEAD

    def evaluate_guards(self) -> Dict[str, any]:
=======
    def train_test(self) -> Dict[str, any]:
>>>>>>> e6f1e8c4
        """ Calculates for a given decision point all selected guards and returns the precision of the machine learning model, \
        using the specified machine learning techniques.
        Returns:
            guards_results (Dict[str, any]): Returns a mapping of all selected machine learning techniques \
            to the achieved F1-score and two trained guard models: the "training" guard (position 0) and final guard (position 1)
        """
        
        self.guards_results = {}
        # evaluate all selected ml techniques for all guards of the given decision point
        for guard_name, guard_models in self.guards_list.items():
            guard_models[0].train(self.X_train, self.y_train)
            y_prediction = guard_models[0].predict(self.X_test)
             
            # convert Transition objects to integers so that sklearn's F1 score doesn't freak out
            # this is ugly, we know
            transition_int_map = {transition: index for index, transition in enumerate(list(set(y_prediction + self.y_test.tolist())))}
            y_prediction_transformed = [transition_int_map[transition] for transition in y_prediction]
            y_test_transformed = [transition_int_map[transition] for transition in self.y_test.tolist()]

            self.guards_results[guard_name] = f1_score(y_test_transformed, y_prediction_transformed, average="weighted")
            
            # retrain model on all available data
            df_X, df_y = basic_data_preprocessing(self.dataframe, self.numeric_attributes)
            guard_models_temp = guard_models[1]
            guard_models_temp.train(df_X, df_y)
        
        return self.guards_results


    def get_best(self) -> Tuple[ML_Technique, List[Guard]]:
        """ Returns "best" guard for a decision point.
        Returns:
            best_guard (Tuple[ML_Technique, List[Guard, Guard]]): Returns "best" guard for a decision point with respect to the \
            chosen metric (F1 score), the returned tuple contains the machine learning technique and a list with the \
            corresponding "training" guard (position 0) and final guard (position 1)
        """
        
        assert self.guards_results != None, "Guards must be evaluated first"
        best_guard_name = max(self.guards_results, key=self.guards_results.get)
        
        return best_guard_name, self.guards_list[best_guard_name]<|MERGE_RESOLUTION|>--- conflicted
+++ resolved
@@ -19,22 +19,11 @@
                  numeric_attributes: List[str], 
                  ml_list: List[ML_Technique]) -> None:
         """Initializes all information needed for the calculation of the best guard for each decision point and /
-<<<<<<< HEAD
         returns a dictionary with the list of all guards for each machine learning technique.
         Args:
             ml_list (List[ML_technique]): List of all machine learning techniques that should be evaluated
             numeric_attributes (List[str]): Convert numeric attributes to float
             dataframe (DataFrame): Dataset used to evaluate the guard        
-=======
-        returns a dictionary with the list of all guards for each machine learning technique
-        Args: 
-            ml_list (List[ML_Technique]): List of all machine learning techniques that should be evaluated, default is all \
-                implemented techniques
-            dataframe (DataFrame): Dataset used to evaluate the guard    
-        Returns: 
-            guards_List (Dict[str, Guard]): Returns a dictionary with all used machine learning techniques \
-                mapped to the guards for the selected machine learning techniques       
->>>>>>> e6f1e8c4
         """
         
         # TODO: refactor data_preprocessing so that it does not do more than one thing
@@ -56,12 +45,8 @@
         self.guards_list = {technique: [technique.value(), technique.value()] for technique in self.ml_list}
         self.guards_results = None
 
-<<<<<<< HEAD
 
-    def evaluate_guards(self) -> Dict[str, any]:
-=======
     def train_test(self) -> Dict[str, any]:
->>>>>>> e6f1e8c4
         """ Calculates for a given decision point all selected guards and returns the precision of the machine learning model, \
         using the specified machine learning techniques.
         Returns:
