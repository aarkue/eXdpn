--- conflicted
+++ resolved
@@ -42,13 +42,9 @@
                                                                                           'min_samples_leaf': 0.1,
                                                                                           'ccp_alpha': 0.2}},
                  CV_splits: int = 5,
-<<<<<<< HEAD
+                 CV_shuffle: bool = False,
                  impute: bool = False,
                  numeric_attributes: list[str] = []) -> None:
-=======
-                 CV_shuffle: bool = False,
-                 impute: bool = False) -> None:
->>>>>>> 240bce43
         """Initializes all information needed for the calculation of the best guard for each decision point and /
         returns a dictionary with the list of all guards for each machine learning technique.
 
