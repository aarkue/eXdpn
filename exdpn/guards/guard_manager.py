--- conflicted
+++ resolved
@@ -31,14 +31,11 @@
                                                                                           'ccp_alpha': 0.2},
                                                                         ML_Technique.LR: {"C": 0.5},
                                                                         ML_Technique.SVM: {"C": 0.5},
-<<<<<<< HEAD
-                                                                        ML_Technique.XGB: {}}) -> None:
-=======
+                                                                        ML_Technique.XGB: {},
                                                                         ML_Technique.RF: {'n_estimators': 100,
                                                                                           'min_samples_split': 0.1,
                                                                                           'min_samples_leaf': 0.1,
                                                                                           'ccp_alpha': 0.2}}) -> None:
->>>>>>> 75398f3a
         """Initializes all information needed for the calculation of the best guard for each decision point and /
         returns a dictionary with the list of all guards for each machine learning technique.
 
