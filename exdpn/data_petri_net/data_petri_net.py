--- conflicted
+++ resolved
@@ -1,48 +1,34 @@
 from exdpn.data_preprocessing.data_preprocessing import basic_data_preprocessing
 from pm4py.objects.petri_net.obj import PetriNet, Marking
 from pm4py.objects.log.obj import EventLog
-<<<<<<< HEAD
 import pm4py.util.xes_constants as xes
 
-from typing import Dict, List
-=======
-from typing import Dict, List, Any 
-
->>>>>>> 9831d4b3
+from typing import Dict, List, Any
 
 from exdpn.decisionpoints import find_decision_points
 from exdpn.guard_datasets import extract_all_datasets
 from exdpn.guards.guard import Guard
 from exdpn.petri_net import get_petri_net
 from exdpn.guards import Guard_Manager
-from exdpn.guard_datasets import get_all_guard_datasets
 from exdpn.guards import ML_Technique
 
 
 class Data_Petri_Net():
     def __init__(self,
                  event_log: EventLog,
-                 case_level_attributes: List[str],
-                 event_attributes: List[str],
-                 numeric_attributes: List[str] = [],
                  petri_net: PetriNet = None,
-<<<<<<< HEAD
-                 initial_marking: PetriNet.Place = None,
-                 final_marking: PetriNet.Place = None,
+                 initial_marking: Marking = None,
+                 final_marking: Marking = None,
                  case_level_attributes: List[str] = [],
                  event_level_attributes: List[str] = [],
                  tail_length: int = 3,
                  activityName_key: str = xes.DEFAULT_NAME_KEY,
-                 ml_list: List[ML_Technique] = [ML_Technique.DT, ML_Technique.LR, ML_Technique.SVM, ML_Technique.NN],
-=======
-                 initial_marking: Marking = None,
-                 final_marking: Marking = None,
-                 sliding_window_size: int = 3,
-                 act_name_attr: str = "concept:name",
-                 ml_list: List[ML_Technique] = [ML_Technique.NN,
-                                       ML_Technique.DT,
-                                       ML_Technique.LR,
-                                       ML_Technique.SVM],
+                 ml_list: List[ML_Technique] = [
+                    ML_Technique.DT,
+                    ML_Technique.LR,
+                    ML_Technique.SVM,
+                    ML_Technique.NN
+                ],
                  hyperparameters: Dict[ML_Technique, Dict[str, Any]] = {ML_Technique.NN: {'hidden_layer_sizes': (10, 10)},
                                                                         ML_Technique.DT: {'min_samples_split': 0.1, 
                                                                                           'min_samples_leaf': 0.1, 
@@ -50,38 +36,24 @@
                                                                         ML_Technique.LR: {"C": 0.5},
                                                                         ML_Technique.SVM: {"C": 0.5}},
                  guard_threshold: float = 0.6,
->>>>>>> 9831d4b3
                  verbose: bool = True) -> None:
         """Initializes a data Petri net based on the event log provided.
         Args:
             event_log (EventLog): Event log to be used as a basis for the data Petri net
-            case_level_attributes (List[str]): Attribute list on the level of cases to be considered for each instance in the datasets
-            event_attributes (List[str]): Attribute list on the level of events to be considered for each instance in the datasets
-            numeric_attributes (List[str]): Attribute list to be converted to float, optional
             petri_net (PetriNet): Petri net corresponding to the event log. Does not have to be supplied
-            initial_marking (PetriNet.Place): Initial marking of the Petri net corresponding to the event log. Does not have to be supplied
-            final_marking (PetriNet.Place): Final marking of the Petri net corresponding to the event log. Does not have to be supplied
-<<<<<<< HEAD
+            initial_marking (Marking): Initial marking of the Petri net corresponding to the event log. Does not have to be supplied
+            final_marking (Marking): Final marking of the Petri net corresponding to the event log. Does not have to be supplied
             case_level_attributes (List[str]): Attribute list on the level of cases to be considered for each instance in the datasets
             event_level_attributes (List[str]): Attribute list on the level of events to be considered for each instance in the datasets
             tail_length (int): Number of events lookback to extract executed activity. Defaults to 3.
             activityName_key (str): Event level attribute name corresponding to the name of an event. Defaults to "concept:name"
-            ml_list (List[ML_technique]): List of all machine learning techniques that should be evaluated, default is all \
-                implemented techniques
-            verbose (bool): Specifies if the execution of all methods should print status-esque messages or not"""
-=======
-            sliding_window_size (int): Size of the sliding window recording the last sliding_window_size events, default is last 3 events
-            act_name_attr (str): Event level attribute name corresponding to the name of an event
             ml_list (List[ML_Technique]): List of all machine learning techniques that should be evaluated, default is all \
             implemented techniques
             hyperparameters (Dict[ML_Technique, Dict[str, Any]]): Hyperparameters that should be used for the machine learning techniques, \
             if not specified default parameters are used
             guard_threshold (float): Threshold (between 0 and 1) that determines if guard is added to the data petri net or not, if the guard performance \
             is smaller than the threshold the guard is not added. Default is 0.6 
-            verbose (bool): Specifies if the execution of all methods should print status-esque messages or not, default is true
-        """
-        
->>>>>>> 9831d4b3
+            verbose (bool): Specifies if the execution of all methods should print status-esque messages or not"""
         self.verbose = verbose
         if petri_net is None or initial_marking is None or final_marking is None:
             self.petri_net, self.im, self.fm = get_petri_net(event_log)
@@ -98,14 +70,12 @@
         self.print_if_verbose("Done")
 
         self.case_level_attributes = case_level_attributes
-        self.event_attributes = event_attributes
-        self.numeric_attributes = numeric_attributes
-        self.sliding_window_size = sliding_window_size
-        self.act_name_attr = act_name_attr
+        self.event_level_attributes = event_level_attributes
+        self.tail_length = tail_length
+        self.activityName_key = activityName_key
 
         # initialize all gms
         self.guard_manager_per_place = {place: Guard_Manager(self.guard_ds_per_place[place], 
-                                                             numeric_attributes = self.numeric_attributes, 
                                                              ml_list = ml_list,
                                                              hyperparameters = hyperparameters) 
                                         for place in self.decision_points.keys()}
@@ -194,13 +164,15 @@
             test_event_log[i].attributes[TRACE_NUMBER_ATTR_NAME] = i
 
         self.print_if_verbose("-> Computing guard datasets for replay")
-        guard_datasets = get_all_guard_datasets(test_event_log,
-                                                self.petri_net, self.im, self.fm,
-                                                self.case_level_attributes +
-                                                [TRACE_NUMBER_ATTR_NAME],
-                                                self.event_attributes,
-                                                self.sliding_window_size,
-                                                self.act_name_attr)
+        guard_datasets = extract_all_datasets(
+                            test_event_log,
+                            self.petri_net, self.im, self.fm,
+                            self.case_level_attributes +
+                            [TRACE_NUMBER_ATTR_NAME],
+                            self.event_level_attributes,
+                            self.tail_length,
+                            self.activityName_key
+                        )
         
         # initialize dict for results, assume all guards were respected for each trace
         prediction_result = {i: 1 for i in range(len(test_event_log))}
@@ -215,7 +187,7 @@
             cols_to_keep = [col for col in dp_dataset.columns
                             if any(feature.startswith(col) for feature in self.guard_per_place[decision_point].feature_names)]
             trace_nums = dp_dataset[f'case::{TRACE_NUMBER_ATTR_NAME}']
-            X_raw, y_raw = basic_data_preprocessing(dp_dataset, self.numeric_attributes)
+            X_raw, y_raw = basic_data_preprocessing(dp_dataset)
             X = X_raw[cols_to_keep]
             y = list(y_raw)
 
