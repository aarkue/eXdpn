--- conflicted
+++ resolved
@@ -34,22 +34,20 @@
                                                 ML_Technique.LR,
                                                 ML_Technique.SVM,
                                                 ML_Technique.NN,
+                                                ML_Technique.XGB,
                                                 ML_Technique.RF],
                  hyperparameters: Dict[ML_Technique, Dict[str, Any]] = {ML_Technique.NN: {'hidden_layer_sizes': (10, 10)},
                                                                         ML_Technique.DT: {'min_samples_split': 0.1,
                                                                                           'min_samples_leaf': 0.1,
                                                                                           'ccp_alpha': 0.2},
                                                                         ML_Technique.LR: {"C": 0.5},
-<<<<<<< HEAD
                                                                         ML_Technique.SVM: {"C": 0.5},
+                                                                        ML_Technique:XGB: {},
                                                                         ML_Technique.RF: {'n_estimators': 100,
                                                                                           'min_samples_split': 0.1,
                                                                                           'min_samples_leaf': 0.1,
                                                                                           'ccp_alpha': 0.2}},
-=======
-                                                                        ML_Technique.SVM: {"C": 0.5}},
                  CV_splits: int = 5,
->>>>>>> 8671325f
                  guard_threshold: float = 0.0,
                  impute: bool = False,
                  verbose: bool = True) -> None:
