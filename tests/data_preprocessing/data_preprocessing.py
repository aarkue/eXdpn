--- conflicted
+++ resolved
@@ -1,18 +1,5 @@
 import unittest
 from pandas import DataFrame
-<<<<<<< HEAD
-import pandas as pd 
-from exdpn.data_preprocessing import data_preprocessing
-from exdpn.data_preprocessing import fit_apply_ohe
-
-from typing import Tuple
-
-
-# set up test by loading a test dataframe and perform some preprocessing 
-def preprocess_data() -> Tuple[DataFrame]:
-    # load test data frame
-    data = pd.read_csv("TestDataFrame.csv")
-=======
 import os 
 from exdpn import petri_net
 from exdpn import load_event_log
@@ -20,10 +7,10 @@
 from exdpn.data_preprocessing.data_preprocessing import apply_ohe, data_preprocessing_evaluation, apply_scaling, fit_ohe, fit_scaling
 import random 
 import pm4py 
+from typing import Tuple
 
 # set up test by loading a test dataframe and perform some preprocessing 
-def preprocess_data() -> tuple[DataFrame]:
->>>>>>> f5d5c5e0
+def preprocess_data() -> Tuple[DataFrame]:
 
     event_log = load_event_log.import_xes(os.path.join(os.getcwd(), 'example.xes'))
     net, im, fm = petri_net.get_petri_net(event_log)
