--- conflicted
+++ resolved
@@ -9,34 +9,21 @@
     Example of explainable representation of a Neural Network guard 
 </p>
 
-## **Table of Contents:** ##
+**Table of Contents:**
 
-- [**Table of Contents:**](#table-of-contents)
 - [Getting Started](#getting-started)
-<<<<<<< HEAD
-- [User Guide web UI](#user-guide-web-ui)
+- [User Guide Web UI](#user-guide-web-ui)
   - [Getting Started](#getting-started-1)
   - [Example Run](#example-run)
-    - [Discovering a Process Model](#discovering-a-process-model)
-    - [Configuring the Mining Parameters](#configuring-the-mining-parameters)
-    - [Mining and Viewing Results](#mining-and-viewing-results)
-- [Explainable Representation](#explainable-representation)
-- [Qualitative Analysis of eXdpn](#qualitative-analysis-of-exdpn)
-- [Source Code and UI-application](#source-code-and-ui-application)
-  - [Docker Deployment](#docker-deployment)
-    - [Using Docker Compose](#using-docker-compose)
-    - [Building the Docker Container](#building-the-docker-container)
-=======
-- [User Guide Web UI](#user-guide)
-    - [Getting Started](#getting-started-1)
-    - [Example Run](#example-run)
       - [Discovering a Process Model](#discovering-a-process-model)
       - [Configuring the Mining Parameters](#configuring-the-mining-parameters)
       - [Mining and Viewing Results](#mining-and-viewing-results)
 - [Explainable Representation](#explainable-representation)
 - [Qualitative Analysis of eXdpn](#qualitative-analysis-of-exdpn)
 - [Source Code and UI-application](#source-code-and-ui-application)
->>>>>>> f6cf4f92
+  - [Docker Deployment](#docker-deployment)
+      - [Using Docker Compose](#using-docker-compose)
+      - [Building the Docker Container](#building-the-docker-container)
 
 ---
 
